//! Contains the ffi-safe equivalent of `std::collections::HashMap`, and related items.

use std::{
    borrow::Borrow,
    cmp::{Eq, PartialEq},
    collections::{hash_map::RandomState, HashMap},
    fmt::{self, Debug},
    hash::{BuildHasher, Hash, Hasher},
    iter::FromIterator,
    marker::PhantomData,
    mem,
    ops::{Index, IndexMut},
    ptr::NonNull,
};

#[allow(unused_imports)]
use core_extensions::SelfOps;

use crate::{
    erased_types::trait_objects::HasherObject,
    marker_type::{ErasedObject, NonOwningPhantom, NotCopyNotClone, UnsafeIgnoredType},
    pointer_trait::{AsMutPtr, AsPtr},
    prefix_type::{PrefixTypeTrait, WithMetadata},
    sabi_types::{RMut, RRef},
    std_types::*,
    traits::{ErasedType, IntoReprRust},
    DynTrait, StableAbi,
};

mod entry;
mod extern_fns;
mod iterator_stuff;
mod map_key;
mod map_query;

#[cfg(all(test, not(feature = "only_new_tests")))]
mod test;

use self::{entry::BoxedREntry, map_key::MapKey, map_query::MapQuery};

pub use self::{
    entry::{REntry, ROccupiedEntry, RVacantEntry},
    iterator_stuff::{IntoIter, MutIterInterface, RefIterInterface, ValIterInterface},
};

/// An ffi-safe hashmap, which wraps `std::collections::HashMap<K, V, S>`,
/// only requiring the `K: Eq + Hash` bounds when constructing it.
///
/// Most of the API in `HashMap` is implemented here, including the Entry API.
///
///
/// # Example
///
/// This example demonstrates how one can use the RHashMap as a dictionary.
///
/// ```
/// use abi_stable::std_types::{RHashMap, RSome, RString, Tuple2};
///
/// let mut map = RHashMap::new();
///
/// map.insert(
///     "dictionary",
///     "A book/document containing definitions of words",
/// );
/// map.insert("bibliophile", "Someone who loves books.");
/// map.insert("pictograph", "A picture representating of a word.");
///
/// assert_eq!(
///     map["dictionary"],
///     "A book/document containing definitions of words",
/// );
///
/// assert_eq!(map.remove("bibliophile"), RSome("Someone who loves books."),);
///
/// assert_eq!(
///     map.get("pictograph"),
///     Some(&"A picture representating of a word."),
/// );
///
/// for Tuple2(k, v) in map {
///     assert!(k == "dictionary" || k == "pictograph");
///
///     assert!(
///         v == "A book/document containing definitions of words"
///             || v == "A picture representating of a word.",
///         "{} => {}",
///         k,
///         v
///     );
/// }
///
///
/// ```
///
#[derive(StableAbi)]
#[repr(C)]
#[sabi(
    // The hasher doesn't matter
    unsafe_unconstrained(S),
)]
pub struct RHashMap<K, V, S = RandomState> {
    map: RBox<ErasedMap<K, V, S>>,
    vtable: VTable_Ref<K, V, S>,
}

///////////////////////////////////////////////////////////////////////////////

struct BoxedHashMap<'a, K, V, S> {
    map: HashMap<MapKey<K>, V, S>,
    entry: Option<BoxedREntry<'a, K, V>>,
}

/// An RHashMap iterator,
/// implementing `Iterator<Item= Tuple2< &K, &V > > + !Send + !Sync + Clone`
pub type Iter<'a, K, V> = DynTrait<'a, RBox<()>, RefIterInterface<K, V>>;

/// An RHashMap iterator,
/// implementing `Iterator<Item= Tuple2< &K, &mut V > > + !Send + !Sync`
pub type IterMut<'a, K, V> = DynTrait<'a, RBox<()>, MutIterInterface<K, V>>;

/// An RHashMap iterator,
/// implementing `Iterator<Item= Tuple2< K, V > > + !Send + !Sync`
pub type Drain<'a, K, V> = DynTrait<'a, RBox<()>, ValIterInterface<K, V>>;

/// Used as the erased type of the RHashMap type.
#[repr(C)]
#[derive(StableAbi)]
#[sabi(
    // The hasher doesn't matter
    unsafe_unconstrained(S),
)]
struct ErasedMap<K, V, S>(PhantomData<(K, V)>, UnsafeIgnoredType<S>);

impl<'a, K: 'a, V: 'a, S: 'a> ErasedType<'a> for ErasedMap<K, V, S> {
    type Unerased = BoxedHashMap<'a, K, V, S>;
}

///////////////////////////////////////////////////////////////////////////////

impl<K, V> RHashMap<K, V, RandomState> {
    /// Constructs an empty RHashMap.
    ///
    /// # Example
    ///
    /// ```
    /// use abi_stable::std_types::{RHashMap, RString};
    ///
    /// let mut map = RHashMap::<RString, u32>::new();
    /// assert!(map.is_empty());
    /// map.insert("Hello".into(), 10);
    /// assert_eq!(map.is_empty(), false);
    ///
    /// ```
    #[inline]
    pub fn new() -> RHashMap<K, V>
    where
        Self: Default,
    {
        Self::default()
    }

    /// Constructs an empty RHashMap with at least the passed capacity.
    ///
    /// # Example
    ///
    /// ```
    /// use abi_stable::std_types::{RHashMap, RString};
    ///
    /// let mut map = RHashMap::<RString, u32>::with_capacity(10);
    /// assert!(map.capacity() >= 10);
    ///
    /// ```
    #[inline]
    pub fn with_capacity(capacity: usize) -> RHashMap<K, V>
    where
        Self: Default,
    {
        let mut this = Self::default();
        this.reserve(capacity);
        this
    }
}

impl<K, V, S> RHashMap<K, V, S> {
    /// Constructs an empty RHashMap with the passed `hash_builder` to hash the keys.
    ///
    /// # Example
    ///
    /// ```
    /// use abi_stable::std_types::{RHashMap, RString};
    /// use std::collections::hash_map::RandomState;
    ///
    /// let s = RandomState::new();
    /// let mut map = RHashMap::<RString, u32, _>::with_hasher(s);
    /// assert!(map.is_empty());
    /// map.insert("Hello".into(), 10);
    /// assert_eq!(map.is_empty(), false);
    ///
    /// ```
    #[inline]
    pub fn with_hasher(hash_builder: S) -> RHashMap<K, V, S>
    where
        K: Eq + Hash,
        S: BuildHasher + Default,
    {
        Self::with_capacity_and_hasher(0, hash_builder)
    }
    /// Constructs an empty RHashMap with at least the passed capacity,
    /// and the passed `hash_builder` to hash the keys.
    ///
    /// # Example
    ///
    /// ```
    /// use abi_stable::std_types::{RHashMap, RString};
    /// use std::collections::hash_map::RandomState;
    ///
    /// let s = RandomState::new();
    /// let mut map = RHashMap::<RString, u32, _>::with_capacity_and_hasher(10, s);
    /// assert!(map.capacity() >= 10);
    ///
    /// ```
    pub fn with_capacity_and_hasher(capacity: usize, hash_builder: S) -> RHashMap<K, V, S>
    where
        K: Eq + Hash,
        S: BuildHasher + Default,
    {
        let mut map = VTable::<K, V, S>::erased_map(hash_builder);
        unsafe {
            ErasedMap::reserve(map.as_rmut(), capacity);
        }
        RHashMap {
            map,
            vtable: VTable::VTABLE_REF,
        }
    }
}

impl<K, V, S> RHashMap<K, V, S> {
    fn vtable(&self) -> VTable_Ref<K, V, S> {
        self.vtable
    }
}

impl<K, V, S> RHashMap<K, V, S> {
    /// Returns whether the map associates a value with the key.
    ///
    /// # Example
    ///
    /// ```
    /// use abi_stable::std_types::{RHashMap, RString};
    ///
    /// let mut map = RHashMap::<RString, u32>::new();
    /// assert_eq!(map.contains_key("boo"), false);
    /// map.insert("boo".into(), 0);
    /// assert_eq!(map.contains_key("boo"), true);
    ///
    /// ```
    pub fn contains_key<Q>(&self, query: &Q) -> bool
    where
        K: Borrow<Q>,
        Q: Hash + Eq + ?Sized,
    {
        self.get(query).is_some()
    }

    /// Returns a reference to the value associated with the key.
    ///
    /// Returns a `None` if there is no entry for the key.
    ///
    /// # Example
    ///
    /// ```
    /// use abi_stable::std_types::{RHashMap, RString};
    ///
    /// let mut map = RHashMap::<RString, u32>::new();
    /// assert_eq!(map.get("boo"), None);
    /// map.insert("boo".into(), 0);
    /// assert_eq!(map.get("boo"), Some(&0));
    ///
    /// ```
    pub fn get<Q>(&self, query: &Q) -> Option<&V>
    where
        K: Borrow<Q>,
        Q: Hash + Eq + ?Sized,
    {
        let vtable = self.vtable();
        unsafe { vtable.get_elem()(self.map.as_rref(), MapQuery::new(&query)) }
    }

    /// Returns a mutable reference to the value associated with the key.
    ///
    /// Returns a `None` if there is no entry for the key.
    ///
    /// # Example
    ///
    /// ```
    /// use abi_stable::std_types::{RHashMap, RString};
    ///
    /// let mut map = RHashMap::<RString, u32>::new();
    /// assert_eq!(map.get_mut("boo"), None);
    /// map.insert("boo".into(), 0);
    /// assert_eq!(map.get_mut("boo"), Some(&mut 0));
    ///
    /// ```
    pub fn get_mut<Q>(&mut self, query: &Q) -> Option<&mut V>
    where
        K: Borrow<Q>,
        Q: Hash + Eq + ?Sized,
    {
        let vtable = self.vtable();
        unsafe { vtable.get_mut_elem()(self.map.as_rmut(), MapQuery::new(&query)) }
    }

    /// Removes the value associated with the key.
    ///
    /// # Example
    ///
    /// ```
    /// use abi_stable::std_types::{RHashMap, RSome, RNone};
    ///
    /// let mut map = vec![(0, 1), (3, 4)].into_iter().collect::<RHashMap<u32, u32>>();
    ///
    /// assert_eq!(map.remove(&0), RSome(1));
    /// assert_eq!(map.remove(&0), RNone);
    ///
    /// assert_eq!(map.remove(&3), RSome(4));
    /// assert_eq!(map.remove(&3), RNone);
    ///
    /// ```
    pub fn remove<Q>(&mut self, query: &Q) -> ROption<V>
    where
        K: Borrow<Q>,
        Q: Hash + Eq + ?Sized,
    {
        self.remove_entry(query).map(|x| x.1)
    }

    /// Removes the entry for the key.
    ///
    /// # Example
    ///
    /// ```
    /// use abi_stable::std_types::{RHashMap, RSome, RNone, Tuple2};
    ///
    /// let mut map = vec![(0, 1), (3, 4)].into_iter().collect::<RHashMap<u32, u32>>();
    ///
    /// assert_eq!(map.remove_entry(&0), RSome(Tuple2(0, 1)));
    /// assert_eq!(map.remove_entry(&0), RNone);
    ///
    /// assert_eq!(map.remove_entry(&3), RSome(Tuple2(3, 4)));
    /// assert_eq!(map.remove_entry(&3), RNone);
    ///
    /// ```
    pub fn remove_entry<Q>(&mut self, query: &Q) -> ROption<Tuple2<K, V>>
    where
        K: Borrow<Q>,
        Q: Hash + Eq + ?Sized,
    {
        let vtable = self.vtable();
        unsafe { vtable.remove_entry()(self.map.as_rmut(), MapQuery::new(&query)) }
    }
}

impl<K, V, S> RHashMap<K, V, S> {
    /// Returns whether the map associates a value with the key.
    ///
    /// # Example
    ///
    /// ```
    /// use abi_stable::std_types::RHashMap;
    ///
    /// let mut map = RHashMap::<u32, u32>::new();
    /// assert_eq!(map.contains_key(&11), false);
    /// map.insert(11, 0);
    /// assert_eq!(map.contains_key(&11), true);
    ///
    /// ```
    pub fn contains_key_p(&self, key: &K) -> bool {
        self.get_p(key).is_some()
    }

    /// Returns a reference to the value associated with the key.
    ///
    /// Returns a `None` if there is no entry for the key.
    ///
    /// # Example
    ///
    /// ```
    /// use abi_stable::std_types::RHashMap;
    ///
    /// let mut map = RHashMap::<u32, u32>::new();
    /// assert_eq!(map.get(&12), None);
    /// map.insert(12, 0);
    /// assert_eq!(map.get(&12), Some(&0));
    ///
    /// ```
    pub fn get_p(&self, key: &K) -> Option<&V> {
        let vtable = self.vtable();
        unsafe { vtable.get_elem_p()(self.map.as_rref(), key) }
    }

    /// Returns a mutable reference to the value associated with the key.
    ///
    /// Returns a `None` if there is no entry for the key.
    ///
    /// # Example
    ///
    /// ```
    /// use abi_stable::std_types::RHashMap;
    ///
    /// let mut map = RHashMap::<u32, u32>::new();
    /// assert_eq!(map.get_mut(&12), None);
    /// map.insert(12, 0);
    /// assert_eq!(map.get_mut(&12), Some(&mut 0));
    ///
    /// ```
    pub fn get_mut_p(&mut self, key: &K) -> Option<&mut V> {
        let vtable = self.vtable();
        unsafe { vtable.get_mut_elem_p()(self.map.as_rmut(), key) }
    }

    /// Removes the value associated with the key.
    ///
    /// # Example
    ///
    /// ```
    /// use abi_stable::std_types::{RHashMap, RSome, RNone};
    ///
    /// let mut map = vec![(0, 1), (3, 4)].into_iter().collect::<RHashMap<u32, u32>>();
    ///
    /// assert_eq!(map.remove_p(&0), RSome(1));
    /// assert_eq!(map.remove_p(&0), RNone);
    ///
    /// assert_eq!(map.remove_p(&3), RSome(4));
    /// assert_eq!(map.remove_p(&3), RNone);
    ///
    /// ```
    pub fn remove_p(&mut self, key: &K) -> ROption<V> {
        self.remove_entry_p(key).map(|x| x.1)
    }

    /// Removes the entry for the key.
    ///
    /// # Example
    ///
    /// ```
    /// use abi_stable::std_types::{RHashMap, RSome, RNone, Tuple2};
    ///
    /// let mut map = vec![(0, 1), (3, 4)].into_iter().collect::<RHashMap<u32, u32>>();
    ///
    /// assert_eq!(map.remove_entry_p(&0), RSome(Tuple2(0, 1)));
    /// assert_eq!(map.remove_entry_p(&0), RNone);
    ///
    /// assert_eq!(map.remove_entry_p(&3), RSome(Tuple2(3, 4)));
    /// assert_eq!(map.remove_entry_p(&3), RNone);
    ///
    /// ```
    pub fn remove_entry_p(&mut self, key: &K) -> ROption<Tuple2<K, V>> {
        let vtable = self.vtable();
        unsafe { vtable.remove_entry_p()(self.map.as_rmut(), key) }
    }

    /// Returns a reference to the value associated with the key.
    ///
    /// # Panics
    ///
    /// Panics if the key is not associated with a value.
    ///
    /// # Example
    ///
    /// ```
    /// use abi_stable::std_types::RHashMap;
    ///
    /// let mut map = vec![(0, 1), (3, 4)].into_iter().collect::<RHashMap<u32, u32>>();
    ///
    /// assert_eq!(map.index_p(&0), &1);
    /// assert_eq!(map.index_p(&3), &4);
    ///
    /// ```
    ///
    /// ```should_panic
    /// use abi_stable::std_types::RHashMap;
    ///
    /// let mut map = RHashMap::<u32, u32>::new();
    ///
    /// assert_eq!(map.index_p(&0), &1);
    ///
    /// ```
    pub fn index_p(&self, key: &K) -> &V {
        self.get_p(key)
            .expect("no entry in RHashMap<_, _> found for key")
    }

    /// Returns a mutable reference to the value associated with the key.
    ///
    /// # Panics
    ///
    /// Panics if the key is not associated with a value.
    ///
    /// # Example
    ///
    /// ```
    /// use abi_stable::std_types::RHashMap;
    ///
    /// let mut map = vec![(0, 1), (3, 4)].into_iter().collect::<RHashMap<u32, u32>>();
    ///
    /// assert_eq!(map.index_mut_p(&0), &mut 1);
    /// assert_eq!(map.index_mut_p(&3), &mut 4);
    ///
    /// ```
    ///
    /// ```should_panic
    /// use abi_stable::std_types::RHashMap;
    ///
    /// let mut map = RHashMap::<u32, u32>::new();
    ///
    /// assert_eq!(map.index_mut_p(&0), &mut 1);
    ///
    /// ```
    pub fn index_mut_p(&mut self, key: &K) -> &mut V {
        self.get_mut_p(key)
            .expect("no entry in RHashMap<_, _> found for key")
    }

    //////////////////////////////////

    /// Inserts a value into the map, associating it with a key, returning the previous value.
    ///
    /// # Example
    ///
    /// ```
    /// use abi_stable::std_types::RHashMap;
    ///
    /// let mut map = RHashMap::<u32, u32>::new();
    ///
    /// map.insert(0, 1);
    /// map.insert(2, 3);
    ///
    /// assert_eq!(map[&0], 1);
    /// assert_eq!(map[&2], 3);
    ///
    /// ```
    pub fn insert(&mut self, key: K, value: V) -> ROption<V> {
        let vtable = self.vtable();
        unsafe { vtable.insert_elem()(self.map.as_rmut(), key, value) }
    }

    /// Reserves enough space to insert `reserved` extra elements without reallocating.
    ///
    /// # Example
    ///
    /// ```
    /// use abi_stable::std_types::RHashMap;
    ///
    /// let mut map = RHashMap::<u32, u32>::new();
    /// map.reserve(10);
    ///
    /// ```
    pub fn reserve(&mut self, reserved: usize) {
        let vtable = self.vtable();

        unsafe {
            vtable.reserve()(self.map.as_rmut(), reserved);
        }
    }

    /// Removes all the entries in the map.
    ///
    /// # Example
    ///
    /// ```
    /// use abi_stable::std_types::RHashMap;
    ///
    /// let mut map = vec![(0, 1), (3, 4)].into_iter().collect::<RHashMap<u32, u32>>();
    ///
    /// assert_eq!(map.contains_key(&0), true);
    /// assert_eq!(map.contains_key(&3), true);
    ///
    /// map.clear();
    ///
    /// assert_eq!(map.contains_key(&0), false);
    /// assert_eq!(map.contains_key(&3), false);
    ///
    /// ```
    pub fn clear(&mut self) {
        let vtable = self.vtable();
        unsafe {
            vtable.clear_map()(self.map.as_rmut());
        }
    }

    /// Returns the amount of entries in the map.
    ///
    /// # Example
    ///
    /// ```
    /// use abi_stable::std_types::RHashMap;
    ///
    /// let mut map = RHashMap::<u32, u32>::new();
    ///
    /// assert_eq!(map.len(), 0);
    /// map.insert(0, 1);
    /// assert_eq!(map.len(), 1);
    /// map.insert(2, 3);
    /// assert_eq!(map.len(), 2);
    ///
    /// ```
    pub fn len(&self) -> usize {
        let vtable = self.vtable();
        unsafe { vtable.len()(self.map.as_rref()) }
    }

    /// Returns the capacity of the map, the amount of elements it can store without reallocating.
    ///
    /// Note that this is a lower bound, since hash maps don't necessarily have an exact capacity.
    ///
    /// # Example
    ///
    /// ```
    /// use abi_stable::std_types::RHashMap;
    ///
    /// let mut map = RHashMap::<u32, u32>::with_capacity(4);
    ///
    /// assert!(map.capacity() >= 4);
    ///
    /// ```
    pub fn capacity(&self) -> usize {
        let vtable = self.vtable();
        unsafe { vtable.capacity()(self.map.as_rref()) }
    }

    /// Returns whether the map contains any entries.
    ///
    /// # Example
    ///
    /// ```
    /// use abi_stable::std_types::RHashMap;
    ///
    /// let mut map = RHashMap::<u32, u32>::new();
    ///
    /// assert_eq!(map.is_empty(), true);
    /// map.insert(0, 1);
    /// assert_eq!(map.is_empty(), false);
    ///
    /// ```
    pub fn is_empty(&self) -> bool {
        self.len() == 0
    }

    /// Iterates over the entries in the map, with references to the values in the map.
    ///
    /// This returns a type that implements
    /// `Iterator<Item= Tuple2< &K, &V > > + !Send + !Sync + Clone`
    ///
    /// # Example
    ///
    /// ```
    /// use abi_stable::std_types::{RHashMap, Tuple2};
    ///
    /// let mut map = RHashMap::<u32, u32>::new();
    ///
    /// map.insert(0, 1);
    /// map.insert(3, 4);
    ///
    /// let mut list = map.iter().collect::<Vec<_>>();
    /// list.sort();
    /// assert_eq!( list, vec![Tuple2(&0, &1), Tuple2(&3, &4)] );
    ///
    /// ```
    pub fn iter(&self) -> Iter<'_, K, V> {
        let vtable = self.vtable();

        unsafe { vtable.iter()(self.map.as_rref()) }
    }

    /// Iterates over the entries in the map, with mutable references to the values in the map.
    ///
    /// This returns a type that implements
    /// `Iterator<Item= Tuple2< &K, &mut V > > + !Send + !Sync`
    ///
    /// # Example
    ///
    /// ```
    /// use abi_stable::std_types::{RHashMap, Tuple2};
    ///
    /// let mut map = RHashMap::<u32, u32>::new();
    ///
    /// map.insert(0, 1);
    /// map.insert(3, 4);
    ///
    /// let mut list = map.iter_mut().collect::<Vec<_>>();
    /// list.sort();
    /// assert_eq!( list, vec![Tuple2(&0, &mut 1), Tuple2(&3, &mut  4)] );
    ///
    /// ```
    pub fn iter_mut(&mut self) -> IterMut<'_, K, V> {
        let vtable = self.vtable();

        unsafe { vtable.iter_mut()(self.map.as_rmut()) }
    }

    /// Clears the map, returning an iterator over all the entries that were removed.
    ///
    /// This returns a type that implements `Iterator<Item= Tuple2< K, V > > + !Send + !Sync`
    ///
    /// # Example
    ///
    /// ```
    /// use abi_stable::std_types::{RHashMap, Tuple2};
    ///
    /// let mut map = RHashMap::<u32, u32>::new();
    ///
    /// map.insert(0, 1);
    /// map.insert(3, 4);
    ///
    /// let mut list = map.drain().collect::<Vec<_>>();
    /// list.sort();
    /// assert_eq!( list, vec![Tuple2(0, 1), Tuple2(3, 4)] );
    ///
    /// assert!(map.is_empty());
    ///
    /// ```
    pub fn drain(&mut self) -> Drain<'_, K, V> {
        let vtable = self.vtable();

        unsafe { vtable.drain()(self.map.as_rmut()) }
    }

    /// Gets a handle into the entry in the map for the key,
    /// that allows operating directly on the entry.
<<<<<<< HEAD
    ///
    /// # Example
=======
    /// 
    /// # Example
    /// 
    /// ```
    /// use abi_stable::std_types::RHashMap;
    /// 
    /// let mut map = RHashMap::<u32,u32>::new();
    /// 
    /// // Inserting an entry that wasn't there before.
    /// {
    ///     let mut entry=map.entry(0);
    ///     assert_eq!(entry.get(),None);
    ///     assert_eq!(entry.or_insert(3),&mut 3);
    ///     assert_eq!(map.get(&0),Some(&3));
    /// }
    /// ```
    pub fn entry(&mut self,key:K)->REntry<'_,K,V>{
        let vtable=self.vtable();

        vtable.entry()(self.map.as_rmut(),key)
    }

    /// An iterator visiting all keys in arbitrary order.
    /// The iterator element type is `&'a K`.
    ///
    /// # Examples
>>>>>>> d74ae108
    ///
    /// ```
    /// use abi_stable::std_types::RHashMap;
    ///
<<<<<<< HEAD
    /// let mut map = RHashMap::<u32, u32>::new();
    ///
    /// // Inserting an entry that wasn't there before.
    /// {
    ///     let mut entry = map.entry(0);
    ///     assert_eq!(entry.get(), None);
    ///     assert_eq!(entry.or_insert(3), &mut 3);
    ///     assert_eq!(map.get(&0), Some(&3));
    /// }
    ///
    ///
    /// ```
    ///
    pub fn entry(&mut self, key: K) -> REntry<'_, K, V> {
        let vtable = self.vtable();

        unsafe { vtable.entry()(self.map.as_rmut(), key) }
    }
}

=======
    /// let mut map = RHashMap::new();
    /// map.insert("a", 1);
    /// map.insert("b", 2);
    /// map.insert("c", 3);
    ///
    /// for key in map.keys() {
    ///     println!("{}", key);
    /// }
    /// ```
    pub fn keys(&self) -> Keys<'_, K, V> {
        Keys { inner: self.iter() }
    }

    /// An iterator visiting all values in arbitrary order.
    /// The iterator element type is `&'a V`.
    ///
    /// # Examples
    ///
    /// ```
    /// use abi_stable::std_types::RHashMap;
    ///
    /// let mut map = RHashMap::new();
    /// map.insert("a", 1);
    /// map.insert("b", 2);
    /// map.insert("c", 3);
    ///
    /// for val in map.values() {
    ///     println!("{}", val);
    /// }
    /// ```
    pub fn values(&self) -> Values<'_, K, V> {
        Values { inner: self.iter() }
    }
}

/// An iterator over the keys of a `RHashMap`.
///
/// This `struct` is created by the [`keys`] method on [`RHashMap`]. See its
/// documentation for more.
///
/// [`keys`]: RHashMap::keys
///
/// # Example
///
/// ```
/// use abi_stable::std_types::RHashMap;
///
/// let mut map = RHashMap::new();
/// map.insert("a", 1);
/// let iter_keys = map.keys();
/// ```
#[repr(C)]
#[derive(StableAbi)]
pub struct Keys<'a, K: 'a, V: 'a> {
    inner: Iter<'a, K, V>,
}

// FIXME(#26925) Remove in favor of `#[derive(Clone)]`
impl<K, V> Clone for Keys<'_, K, V> {
    #[inline]
    fn clone(&self) -> Self {
        Keys { inner: self.inner.clone() }
    }
}

impl<K: Debug, V> fmt::Debug for Keys<'_, K, V> {
    fn fmt(&self, f: &mut fmt::Formatter<'_>) -> fmt::Result {
        f.debug_list().entries(self.clone()).finish()
    }
}

impl<'a, K, V> Iterator for Keys<'a, K, V> {
    type Item = &'a K;

    #[inline]
    fn next(&mut self) -> Option<&'a K> {
        self.inner.next().map(|tuple| tuple.0)
    }
    #[inline]
    fn size_hint(&self) -> (usize, Option<usize>) {
        self.inner.size_hint()
    }
}

/// An iterator over the values of a `HashMap`.
///
/// This `struct` is created by the [`values`] method on [`HashMap`]. See its
/// documentation for more.
///
/// [`values`]: HashMap::values
///
/// # Example
///
/// ```
/// use abi_stable::std_types::RHashMap;
///
/// let mut map = RHashMap::new();
/// map.insert("a", 1);
/// let iter_values = map.values();
/// ```
#[repr(C)]
#[derive(StableAbi)]
pub struct Values<'a, K: 'a, V: 'a> {
    inner: Iter<'a, K, V>,
}

// FIXME(#26925) Remove in favor of `#[derive(Clone)]`
impl<K, V> Clone for Values<'_, K, V> {
    #[inline]
    fn clone(&self) -> Self {
        Values { inner: self.inner.clone() }
    }
}

impl<K, V: Debug> fmt::Debug for Values<'_, K, V> {
    fn fmt(&self, f: &mut fmt::Formatter<'_>) -> fmt::Result {
        f.debug_list().entries(self.clone()).finish()
    }
}

impl<'a, K, V> Iterator for Values<'a, K, V> {
    type Item = &'a V;

    #[inline]
    fn next(&mut self) -> Option<&'a V> {
        self.inner.next().map(|tuple| tuple.1)
    }
    #[inline]
    fn size_hint(&self) -> (usize, Option<usize>) {
        self.inner.size_hint()
    }
}

>>>>>>> d74ae108
/// This returns an `Iterator<Item= Tuple2< K, V > >+!Send+!Sync`
impl<K, V, S> IntoIterator for RHashMap<K, V, S> {
    type Item = Tuple2<K, V>;
    type IntoIter = IntoIter<K, V>;

    fn into_iter(self) -> IntoIter<K, V> {
        let vtable = self.vtable();

        unsafe { vtable.iter_val()(self.map) }
    }
}

/// This returns an `Iterator<Item= Tuple2< &K, &V > > + !Send + !Sync + Clone`
impl<'a, K, V, S> IntoIterator for &'a RHashMap<K, V, S> {
    type Item = Tuple2<&'a K, &'a V>;
    type IntoIter = Iter<'a, K, V>;

    fn into_iter(self) -> Self::IntoIter {
        self.iter()
    }
}

/// This returns a type that implements
/// `Iterator<Item= Tuple2< &K, &mut V > > + !Send + !Sync`
impl<'a, K, V, S> IntoIterator for &'a mut RHashMap<K, V, S> {
    type Item = Tuple2<&'a K, &'a mut V>;
    type IntoIter = IterMut<'a, K, V>;

    fn into_iter(self) -> Self::IntoIter {
        self.iter_mut()
    }
}

impl<K, V, S> From<HashMap<K, V, S>> for RHashMap<K, V, S>
where
    Self: Default,
{
    fn from(map: HashMap<K, V, S>) -> Self {
        map.into_iter().collect()
    }
}

impl<K, V, S> From<RHashMap<K, V, S>> for HashMap<K, V, S>
where
    K: Eq + Hash,
    S: BuildHasher + Default,
{
    fn from(this: RHashMap<K, V, S>) -> HashMap<K, V, S> {
        this.into_iter().map(|x| x.into_tuple()).collect()
    }
}

impl<K, V, S> FromIterator<(K, V)> for RHashMap<K, V, S>
where
    Self: Default,
{
    fn from_iter<I>(iter: I) -> Self
    where
        I: IntoIterator<Item = (K, V)>,
    {
        let mut map = Self::default();
        map.extend(iter);
        map
    }
}

impl<K, V, S> FromIterator<Tuple2<K, V>> for RHashMap<K, V, S>
where
    Self: Default,
{
    fn from_iter<I>(iter: I) -> Self
    where
        I: IntoIterator<Item = Tuple2<K, V>>,
    {
        let mut map = Self::default();
        map.extend(iter);
        map
    }
}

impl<K, V, S> Extend<(K, V)> for RHashMap<K, V, S> {
    fn extend<I>(&mut self, iter: I)
    where
        I: IntoIterator<Item = (K, V)>,
    {
        let iter = iter.into_iter();
        self.reserve(iter.size_hint().0);
        for (k, v) in iter {
            self.insert(k, v);
        }
    }
}

impl<K, V, S> Extend<Tuple2<K, V>> for RHashMap<K, V, S> {
    #[inline]
    fn extend<I>(&mut self, iter: I)
    where
        I: IntoIterator<Item = Tuple2<K, V>>,
    {
        self.extend(iter.into_iter().map(Tuple2::into_rust));
    }
}

impl<K, V, S> Default for RHashMap<K, V, S>
where
    K: Eq + Hash,
    S: BuildHasher + Default,
{
    fn default() -> Self {
        Self::with_hasher(S::default())
    }
}

impl<K, V, S> Clone for RHashMap<K, V, S>
where
    K: Clone,
    V: Clone,
    Self: Default,
{
    fn clone(&self) -> Self {
        self.iter()
            .map(|Tuple2(k, v)| (k.clone(), v.clone()))
            .collect()
    }
}

impl<K, V, S> Debug for RHashMap<K, V, S>
where
    K: Debug,
    V: Debug,
{
    fn fmt(&self, f: &mut fmt::Formatter<'_>) -> fmt::Result {
        f.debug_map()
            .entries(self.iter().map(Tuple2::into_rust))
            .finish()
    }
}

impl<K, V, S> Eq for RHashMap<K, V, S>
where
    K: Eq,
    V: Eq,
{
}

impl<K, V, S> PartialEq for RHashMap<K, V, S>
where
    K: PartialEq,
    V: PartialEq,
{
    fn eq(&self, other: &Self) -> bool {
        if self.len() != other.len() {
            return false;
        }

        self.iter()
            .all(|Tuple2(k, vl)| other.get_p(k).map_or(false, |vr| *vr == *vl))
    }
}

unsafe impl<K, V, S> Send for RHashMap<K, V, S> where HashMap<K, V, S>: Send {}

unsafe impl<K, V, S> Sync for RHashMap<K, V, S> where HashMap<K, V, S>: Sync {}

impl<K, Q, V, S> Index<&Q> for RHashMap<K, V, S>
where
    K: Borrow<Q>,
    Q: Eq + Hash + ?Sized,
{
    type Output = V;

    fn index(&self, query: &Q) -> &V {
        self.get(query)
            .expect("no entry in RHashMap<_, _> found for key")
    }
}

impl<K, Q, V, S> IndexMut<&Q> for RHashMap<K, V, S>
where
    K: Borrow<Q>,
    Q: Eq + Hash + ?Sized,
{
    fn index_mut(&mut self, query: &Q) -> &mut V {
        self.get_mut(query)
            .expect("no entry in RHashMap<_, _> found for key")
    }
}

mod serde {
    use super::*;

    use ::serde::{
        de::{MapAccess, Visitor},
        ser::SerializeMap,
        Deserialize, Deserializer, Serialize, Serializer,
    };

    struct RHashMapVisitor<K, V, S> {
        _marker: NonOwningPhantom<RHashMap<K, V, S>>,
    }

    impl<K, V, S> RHashMapVisitor<K, V, S> {
        fn new() -> Self {
            RHashMapVisitor {
                _marker: NonOwningPhantom::NEW,
            }
        }
    }

    impl<'de, K, V, S> Visitor<'de> for RHashMapVisitor<K, V, S>
    where
        K: Deserialize<'de>,
        V: Deserialize<'de>,
        RHashMap<K, V, S>: Default,
    {
        type Value = RHashMap<K, V, S>;

        fn expecting(&self, formatter: &mut fmt::Formatter<'_>) -> fmt::Result {
            formatter.write_str("an RHashMap")
        }

        fn visit_map<M>(self, mut map_access: M) -> Result<Self::Value, M::Error>
        where
            M: MapAccess<'de>,
        {
            let capacity = map_access.size_hint().unwrap_or(0);
            let mut map = RHashMap::default();
            map.reserve(capacity);

            while let Some((k, v)) = map_access.next_entry()? {
                map.insert(k, v);
            }

            Ok(map)
        }
    }

    impl<'de, K, V, S> Deserialize<'de> for RHashMap<K, V, S>
    where
        K: Deserialize<'de>,
        V: Deserialize<'de>,
        Self: Default,
    {
        fn deserialize<D>(deserializer: D) -> Result<Self, D::Error>
        where
            D: Deserializer<'de>,
        {
            deserializer.deserialize_map(RHashMapVisitor::new())
        }
    }

    impl<K, V, S> Serialize for RHashMap<K, V, S>
    where
        K: Serialize,
        V: Serialize,
    {
        fn serialize<Z>(&self, serializer: Z) -> Result<Z::Ok, Z::Error>
        where
            Z: Serializer,
        {
            let mut map = serializer.serialize_map(Some(self.len()))?;
            for Tuple2(k, v) in self.iter() {
                map.serialize_entry(k, v)?;
            }
            map.end()
        }
    }
}

///////////////////////////////////////////////////////////////////////////////

#[derive(StableAbi)]
#[repr(C)]
#[sabi(
    kind(Prefix),
    missing_field(panic),
    // The hasher doesn't matter
    unsafe_unconstrained(S),
    //debug_print,
)]
struct VTable<K, V, S> {
    ///
    insert_elem: unsafe extern "C" fn(RMut<'_, ErasedMap<K, V, S>>, K, V) -> ROption<V>,

    get_elem: for<'a> unsafe extern "C" fn(
        RRef<'a, ErasedMap<K, V, S>>,
        MapQuery<'_, K>,
    ) -> Option<&'a V>,
    get_mut_elem: for<'a> unsafe extern "C" fn(
        RMut<'a, ErasedMap<K, V, S>>,
        MapQuery<'_, K>,
    ) -> Option<&'a mut V>,
    remove_entry: unsafe extern "C" fn(
        RMut<'_, ErasedMap<K, V, S>>,
        MapQuery<'_, K>,
    ) -> ROption<Tuple2<K, V>>,

    get_elem_p: for<'a> unsafe extern "C" fn(RRef<'a, ErasedMap<K, V, S>>, &K) -> Option<&'a V>,
    get_mut_elem_p:
        for<'a> unsafe extern "C" fn(RMut<'a, ErasedMap<K, V, S>>, &K) -> Option<&'a mut V>,
    remove_entry_p: unsafe extern "C" fn(RMut<'_, ErasedMap<K, V, S>>, &K) -> ROption<Tuple2<K, V>>,

    reserve: unsafe extern "C" fn(RMut<'_, ErasedMap<K, V, S>>, usize),
    clear_map: unsafe extern "C" fn(RMut<'_, ErasedMap<K, V, S>>),
    len: unsafe extern "C" fn(RRef<'_, ErasedMap<K, V, S>>) -> usize,
    capacity: unsafe extern "C" fn(RRef<'_, ErasedMap<K, V, S>>) -> usize,
    iter: unsafe extern "C" fn(RRef<'_, ErasedMap<K, V, S>>) -> Iter<'_, K, V>,
    iter_mut: unsafe extern "C" fn(RMut<'_, ErasedMap<K, V, S>>) -> IterMut<'_, K, V>,
    drain: unsafe extern "C" fn(RMut<'_, ErasedMap<K, V, S>>) -> Drain<'_, K, V>,
    iter_val: unsafe extern "C" fn(RBox<ErasedMap<K, V, S>>) -> IntoIter<K, V>,
    #[sabi(last_prefix_field)]
    entry: unsafe extern "C" fn(RMut<'_, ErasedMap<K, V, S>>, K) -> REntry<'_, K, V>,
}

impl<K, V, S> VTable<K, V, S>
where
    K: Eq + Hash,
    S: BuildHasher,
{
    const VTABLE_VAL: WithMetadata<VTable<K, V, S>> =
        { WithMetadata::new(PrefixTypeTrait::METADATA, Self::VTABLE) };

    const VTABLE_REF: VTable_Ref<K, V, S> = unsafe { VTable_Ref(Self::VTABLE_VAL.as_prefix()) };

    fn erased_map(hash_builder: S) -> RBox<ErasedMap<K, V, S>> {
        unsafe {
            let map = HashMap::<MapKey<K>, V, S>::with_hasher(hash_builder);
            let boxed = BoxedHashMap { map, entry: None };
            let boxed = RBox::new(boxed);
            mem::transmute::<RBox<_>, RBox<ErasedMap<K, V, S>>>(boxed)
        }
    }

    const VTABLE: VTable<K, V, S> = VTable {
        insert_elem: ErasedMap::insert_elem,

        get_elem: ErasedMap::get_elem,
        get_mut_elem: ErasedMap::get_mut_elem,
        remove_entry: ErasedMap::remove_entry,

        get_elem_p: ErasedMap::get_elem_p,
        get_mut_elem_p: ErasedMap::get_mut_elem_p,
        remove_entry_p: ErasedMap::remove_entry_p,

        reserve: ErasedMap::reserve,
        clear_map: ErasedMap::clear_map,
        len: ErasedMap::len,
        capacity: ErasedMap::capacity,
        iter: ErasedMap::iter,
        iter_mut: ErasedMap::iter_mut,
        drain: ErasedMap::drain,
        iter_val: ErasedMap::iter_val,
        entry: ErasedMap::entry,
    };
}

///////////////////////////////////////////////////////////////////////////////<|MERGE_RESOLUTION|>--- conflicted
+++ resolved
@@ -728,42 +728,12 @@
 
     /// Gets a handle into the entry in the map for the key,
     /// that allows operating directly on the entry.
-<<<<<<< HEAD
-    ///
-    /// # Example
-=======
-    /// 
-    /// # Example
-    /// 
-    /// ```
-    /// use abi_stable::std_types::RHashMap;
-    /// 
-    /// let mut map = RHashMap::<u32,u32>::new();
-    /// 
-    /// // Inserting an entry that wasn't there before.
-    /// {
-    ///     let mut entry=map.entry(0);
-    ///     assert_eq!(entry.get(),None);
-    ///     assert_eq!(entry.or_insert(3),&mut 3);
-    ///     assert_eq!(map.get(&0),Some(&3));
-    /// }
-    /// ```
-    pub fn entry(&mut self,key:K)->REntry<'_,K,V>{
-        let vtable=self.vtable();
-
-        vtable.entry()(self.map.as_rmut(),key)
-    }
-
-    /// An iterator visiting all keys in arbitrary order.
-    /// The iterator element type is `&'a K`.
-    ///
-    /// # Examples
->>>>>>> d74ae108
-    ///
-    /// ```
-    /// use abi_stable::std_types::RHashMap;
-    ///
-<<<<<<< HEAD
+    ///
+    /// # Example
+    ///
+    /// ```
+    /// use abi_stable::std_types::RHashMap;
+    ///
     /// let mut map = RHashMap::<u32, u32>::new();
     ///
     /// // Inserting an entry that wasn't there before.
@@ -782,9 +752,7 @@
 
         unsafe { vtable.entry()(self.map.as_rmut(), key) }
     }
-}
-
-=======
+
     /// let mut map = RHashMap::new();
     /// map.insert("a", 1);
     /// map.insert("b", 2);
@@ -846,7 +814,9 @@
 impl<K, V> Clone for Keys<'_, K, V> {
     #[inline]
     fn clone(&self) -> Self {
-        Keys { inner: self.inner.clone() }
+        Keys {
+            inner: self.inner.clone(),
+        }
     }
 }
 
@@ -895,7 +865,9 @@
 impl<K, V> Clone for Values<'_, K, V> {
     #[inline]
     fn clone(&self) -> Self {
-        Values { inner: self.inner.clone() }
+        Values {
+            inner: self.inner.clone(),
+        }
     }
 }
 
@@ -918,7 +890,6 @@
     }
 }
 
->>>>>>> d74ae108
 /// This returns an `Iterator<Item= Tuple2< K, V > >+!Send+!Sync`
 impl<K, V, S> IntoIterator for RHashMap<K, V, S> {
     type Item = Tuple2<K, V>;
