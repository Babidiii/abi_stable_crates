--- conflicted
+++ resolved
@@ -4,12 +4,12 @@
     borrow::{Borrow, BorrowMut, Cow},
     cmp::Ordering,
     io,
-    slice::SliceIndex,
     iter::FromIterator,
     marker::PhantomData,
     mem::{self, ManuallyDrop},
-    ops::{Deref, DerefMut, Index, IndexMut, RangeBounds, Bound},
+    ops::{Bound, Deref, DerefMut, Index, IndexMut, RangeBounds},
     ptr,
+    slice::SliceIndex,
 };
 
 use serde::{Deserialize, Deserializer, Serialize, Serializer};
@@ -242,7 +242,7 @@
     #[allow(clippy::needless_lifetimes)]
     pub fn slice<'a, R>(&'a self, range: R) -> RSlice<'a, T>
     where
-        R: RangeBounds<usize>
+        R: RangeBounds<usize>,
     {
         let slice_start = match range.start_bound() {
             Bound::Unbounded => 0,
@@ -277,7 +277,7 @@
     #[allow(clippy::needless_lifetimes)]
     pub fn slice_mut<'a, R>(&'a mut self, range: R) -> RSliceMut<'a, T>
     where
-        R: RangeBounds<usize>
+        R: RangeBounds<usize>,
     {
         let slice_start = match range.start_bound() {
             Bound::Unbounded => 0,
@@ -1159,7 +1159,6 @@
 /////////////////////////////////////////////////////////////////////////////////////
 
 impl<T> RVec<T> {
-<<<<<<< HEAD
     /// Creates a draining iterator that removes the specified range in
     /// the `RVec<T>` and yields the removed items.
     ///
@@ -1199,61 +1198,12 @@
     ///     assert_eq!(list.as_rslice(), RSlice::<u32>::EMPTY);
     /// }
     ///
-    ///
     /// ```
     ///
     ///
     pub fn drain<I>(&mut self, index: I) -> Drain<'_, T>
-=======
-
-    /**
-Creates a draining iterator that removes the specified range in 
-the `RVec<T>` and yields the removed items.
-
-# Panic
-
-Panics if the index is out of bounds or if the start of the range is 
-greater than the end of the range.
-
-# Consumption
-
-The elements in the range will be removed even if the iterator 
-was dropped before yielding them.
-
-# Example
-
-```
-use abi_stable::std_types::{RSlice,RVec};
-
-{
-    let mut list=RVec::from(vec![0,1,2,3,4,5]);
-    assert_eq!( list.drain(2..4).collect::<Vec<_>>(), vec![2,3] );
-    assert_eq!( list.as_slice(), &[0,1,4,5] );
-}
-{
-    let mut list=RVec::from(vec![0,1,2,3,4,5]);
-    assert_eq!( list.drain(2..).collect::<Vec<_>>(), vec![2,3,4,5] );
-    assert_eq!( list.as_slice(), &[0,1] );
-}
-{
-    let mut list=RVec::from(vec![0,1,2,3,4,5]);
-    assert_eq!( list.drain(..2).collect::<Vec<_>>(), vec![0,1] );
-    assert_eq!( list.as_slice(), &[2,3,4,5] );
-}
-{
-    let mut list=RVec::from(vec![0,1,2,3,4,5]);
-    assert_eq!( list.drain(..).collect::<Vec<_>>(), vec![0,1,2,3,4,5] );
-    assert_eq!( list.as_rslice(), RSlice::<u32>::EMPTY );
-}
-
-```
-
-
-    */
-    pub fn drain<R>(&mut self, range: R) -> Drain<'_, T>
->>>>>>> 3cc100cb
     where
-        R: RangeBounds<usize>
+        R: RangeBounds<usize>,
     {
         unsafe {
             let slice_start = match range.start_bound() {
@@ -1480,7 +1430,7 @@
     }
 }
 
-#[cfg(all(test,not(feature="only_new_tests")))]
+#[cfg(all(test, not(feature = "only_new_tests")))]
 mod test {
     use super::*;
 
@@ -1519,7 +1469,10 @@
     fn test_slice_mut() {
         let mut s = rvec![1, 2, 3, 4, 5];
 
-        assert_eq!(s.slice_mut(..), RSliceMut::from_mut_slice(&mut [1, 2, 3, 4, 5]));
+        assert_eq!(
+            s.slice_mut(..),
+            RSliceMut::from_mut_slice(&mut [1, 2, 3, 4, 5])
+        );
         assert_eq!(s.slice_mut(..2), RSliceMut::from_mut_slice(&mut [1, 2]));
         assert_eq!(s.slice_mut(1..2), RSliceMut::from_mut_slice(&mut [2]));
         assert_eq!(s.slice_mut(3..), RSliceMut::from_mut_slice(&mut [4, 5]));
