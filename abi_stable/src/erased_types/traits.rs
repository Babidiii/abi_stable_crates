--- conflicted
+++ resolved
@@ -1,21 +1,10 @@
 //! Traits for types wrapped in `DynTrait<_>`
 
-<<<<<<< HEAD
 use crate::std_types::RBoxError;
-=======
-use crate::{
-    marker_type::NonOwningPhantom,
-    sabi_types::{Constructor, VersionStrings},
-    std_types::{RBoxError, RStr},
-};
-
-use super::TypeInfo;
->>>>>>> 38bdf52c
 
 #[allow(unused_imports)]
 use crate::type_level::{
     bools::{False, True},
-<<<<<<< HEAD
     impl_enum::{Implementability, Implemented, Unimplemented},
     trait_marker,
 };
@@ -285,210 +274,6 @@
         &'s self,
     ) -> Result<<Self::Interface as SerializeProxyType<'s>>::Proxy, RBoxError>;
 }
-=======
-    impl_enum::{Implemented, Unimplemented},
-    trait_marker,
-};
-
-/// An `implementation type`,
-/// with [an associated `InterfaceType`](#associatedtype.Interface)
-/// which describes the traits that
-/// must be implemented when constructing a [`DynTrait`] from `Self`,
-/// using the [`DynTrait::from_value`] and [`DynTrait::from_ptr`] constructors,
-/// so as to pass an opaque type across ffi.
-///
-/// To initialize `INFO` you can use the [`impl_get_type_info`] macro.
-///
-/// # Uniqueness
-///
-/// Users of this trait can't enforce that they are the only ones with the same interface,
-/// therefore they should handle the `Err(..)`s returned
-/// from the `DynTrait::*downcast*` functions whenever
-/// they convert back and forth between `Self` and [`Self::Interface`](#associatedtype.Interface).
-///
-///
-/// [`DynTrait`]: ./struct.DynTrait.html
-/// [`DynTrait::from_value`]: ./struct.DynTrait.html#method.from_value
-/// [`DynTrait::from_ptr`]: ./struct.DynTrait.html#method.from_ptr
-/// [`impl_get_type_info`]: ./macro.impl_get_type_info.html
-pub trait ImplType: Sized {
-    /// Describes the traits that must be implemented when constructing a
-    /// `DynTrait` from `Self`.
-    type Interface: InterfaceType;
-
-    /// Information about the type for debugging purposes.
-    ///
-    /// You can use the `impl_get_type_info` macro to initialize this.
-    const INFO: &'static TypeInfo;
-}
-
-macro_rules! declare_InterfaceType {
-    (
-
-        $(#[$attrs:meta])*
-
-        assoc_types[
-            $(
-                $(#[$assoc_attrs:meta])*
-                type $trait_:ident ;
-            )*
-        ]
-    ) => (
-        $(#[$attrs])*
-        pub trait InterfaceType: Sized {
-            $(
-                $(#[$assoc_attrs])*
-                type $trait_;
-            )*
-
-            #[doc(hidden)]
-            type define_this_in_the_impl_InterfaceType_macro;
-        }
-
-
-    )
-}
-
-declare_InterfaceType! {
-    /// Defines the usable/required traits when creating a
-    /// [`DynTrait<Pointer<()>, ThisInterfaceType>`](./struct.DynTrait.html).
-    ///
-    /// This trait can only be implemented using the
-    /// [`#[derive(StableAbi)]`](./derive.StableAbi.html)
-    /// derive with the
-    /// [`#[sabi(impl_InterfaceType(...))]`](./derive.StableAbi.html#sabiimpl_interfacetype)
-    /// helper attribute,
-    /// giving a default value to each associated type,
-    /// so that adding associated types is not a breaking change.
-    ///
-    /// The value of every associated type can be.
-    ///
-    /// - [`Implemented<_>`](./type_level/impl_enum/struct.Implemented.html):
-    /// the trait would be required by, and be usable in `DynTrait`.
-    ///
-    /// - [`Unimplemented<_>`](./type_level/impl_enum/struct.Unimplemented.html):
-    /// the trait would not be required by, and not be usable in `DynTrait`.
-    ///
-    /// # Example
-    ///
-    /// ```
-    ///
-    /// use abi_stable::{erased_types::InterfaceType, type_level::bools::*, StableAbi};
-    ///
-    /// #[repr(C)]
-    /// #[derive(StableAbi)]
-    /// #[sabi(impl_InterfaceType(Clone, Debug))]
-    /// pub struct FooInterface;
-    ///
-    /// /*
-    /// The `#[sabi(impl_InterfaceType(Clone, Debug))]` helper attribute
-    /// (as part of #[derive(StableAbi)]) above is roughly equivalent to this impl:
-    ///
-    /// impl InterfaceType for FooInterface {
-    ///     type Clone = Implemented<trait_marker::Clone>;
-    ///
-    ///     type Debug = Implemented<trait_marker::Debug>;
-    ///
-    ///     /////////////////////////////////////
-    ///     //// defaulted associated types
-    ///     /////////////////////////////////////
-    ///
-    ///     // Changing this to require/unrequire in minor versions, is an abi breaking change.
-    ///     // type Send = Unimplemented<trait_marker::Send>;
-    ///
-    ///     // Changing this to require/unrequire in minor versions, is an abi breaking change.
-    ///     // type Sync = Unimplemented<trait_marker::Sync>;
-    ///
-    ///     // type Iterator = Unimplemented<trait_marker::Iterator>;
-    ///
-    ///     // type DoubleEndedIterator = Unimplemented<trait_marker::DoubleEndedIterator>;
-    ///
-    ///     // type Default = Unimplemented<trait_marker::Default>;
-    ///
-    ///     // type Display = Unimplemented<trait_marker::Display>;
-    ///
-    ///     // type Serialize = Unimplemented<trait_marker::Serialize>;
-    ///
-    ///     // type Eq = Unimplemented<trait_marker::Eq>;
-    ///
-    ///     // type PartialEq = Unimplemented<trait_marker::PartialEq>;
-    ///
-    ///     // type Ord = Unimplemented<trait_marker::Ord>;
-    ///
-    ///     // type PartialOrd = Unimplemented<trait_marker::PartialOrd>;
-    ///
-    ///     // type Hash = Unimplemented<trait_marker::Hash>;
-    ///
-    ///     // type Deserialize = Unimplemented<trait_marker::Deserialize>;
-    ///
-    ///     // type FmtWrite = Unimplemented<trait_marker::FmtWrite>;
-    ///
-    ///     // type IoWrite = Unimplemented<trait_marker::IoWrite>;
-    ///
-    ///     // type IoSeek = Unimplemented<trait_marker::IoSeek>;
-    ///
-    ///     // type IoRead = Unimplemented<trait_marker::IoRead>;
-    ///
-    ///     // type IoBufRead = Unimplemented<trait_marker::IoBufRead>;
-    ///
-    ///     // type Error = Unimplemented<trait_marker::Error>;
-    /// }
-    /// */
-    ///
-    /// # fn main(){}
-    ///
-    ///
-    /// ```
-    ///
-    ///
-    ///
-    ///
-    assoc_types[
-        /// Changing this to require/unrequire in minor versions, is an abi breaking change.
-        type Send;
-
-        /// Changing this to require/unrequire in minor versions, is an abi breaking change.
-        type Sync;
-
-        type Clone;
-
-        type Default;
-
-        type Display;
-
-        type Debug;
-
-        type Serialize;
-
-        type Eq;
-
-        type PartialEq;
-
-        type Ord;
-
-        type PartialOrd;
-
-        type Hash;
-
-        type Deserialize;
-
-        type Iterator;
-
-        type DoubleEndedIterator;
-
-        type FmtWrite;
-
-        type IoWrite;
-
-        type IoSeek;
-
-        type IoRead;
-
-        type IoBufRead;
-
-        type Error;
-    ]
->>>>>>> 38bdf52c
 
 /// Determines the intermediate type a [`SerializeType`] implementor is converted into,
 /// and is then serialized.
@@ -499,7 +284,6 @@
     type Proxy: 'borr;
 }
 
-<<<<<<< HEAD
 #[doc(hidden)]
 pub trait GetSerializeProxyType<'borr>: InterfaceType {
     type ProxyType;
@@ -599,62 +383,8 @@
 
     /// Converts the proxy type into `D`.
     fn deserialize_dyn(s: Self::Proxy) -> Result<D, RBoxError>;
-=======
-}
-
-///////////////////////////////////////////////////////////////////////////////
-
-/// Describes how a type is serialized by [`DynTrait`].
-///
-/// [`DynTrait`]: ../struct.DynTrait.html
-pub trait SerializeImplType<'s> {
-    /// An [`InterfaceType`] implementor which determines the
-    /// intermediate type through which this is serialized.
-    ///
-    /// [`InterfaceType`]: ./trait.InterfaceType.html
-    type Interface: SerializeProxyType<'s>;
-
-    fn serialize_impl(
-        &'s self,
-    ) -> Result<<Self::Interface as SerializeProxyType<'s>>::Proxy, RBoxError>;
-}
-
-/// Determines the intermediate type a [`SerializeImplType`] implementor is converted into,
-/// and is then serialized.
-///
-/// [`SerializeImplType`]: ./trait.SerializeImplType.html
-pub trait SerializeProxyType<'borr>: InterfaceType {
-    /// The intermediate type.
-    type Proxy: 'borr;
-}
-
-#[doc(hidden)]
-pub trait GetSerializeProxyType<'borr>: InterfaceType {
-    type ProxyType;
-}
-
-impl<'borr, I, PT> GetSerializeProxyType<'borr> for I
-where
-    I: InterfaceType,
-    I: GetSerializeProxyTypeHelper<'borr, <I as InterfaceType>::Serialize, ProxyType = PT>,
-{
-    type ProxyType = PT;
-}
-
-#[doc(hidden)]
-pub trait GetSerializeProxyTypeHelper<'borr, IS>: InterfaceType {
-    type ProxyType;
->>>>>>> 38bdf52c
-}
-
-impl<'borr, I> GetSerializeProxyTypeHelper<'borr, Implemented<trait_marker::Serialize>> for I
-where
-    I: SerializeProxyType<'borr>,
-{
-    type ProxyType = <I as SerializeProxyType<'borr>>::Proxy;
-}
-
-<<<<<<< HEAD
+}
+
 /// The way to specify the expected `Iterator::Item` type for an `InterfaceType`.
 ///
 /// This is a separate trait to allow iterators that yield borrowed elements.
@@ -698,148 +428,6 @@
 
 /////////////////////////////////////////////////////////////////////
 
-=======
-impl<'borr, I> GetSerializeProxyTypeHelper<'borr, Unimplemented<trait_marker::Serialize>> for I
-where
-    I: InterfaceType,
-{
-    type ProxyType = ();
-}
-
-///////////////////////////////////////
-
-/// Describes how `D` is deserialized, using a proxy to do so.
-///
-/// Generally this delegates to a library function,
-/// so that the implementation can be delegated
-/// to the `implementation crate`.
-///
-pub trait DeserializeDyn<'borr, D> {
-    /// The type that is deserialized and then converted into `D`,
-    /// with `DeserializeDyn::deserialize_dyn`.
-    type Proxy;
-
-    /// Converts the proxy type into `D`.
-    fn deserialize_dyn(s: Self::Proxy) -> Result<D, RBoxError>;
-}
-
-#[doc(hidden)]
-pub trait GetDeserializeDynProxy<'borr, D>: InterfaceType {
-    type ProxyType;
-}
-
-impl<'borr, I, D, PT> GetDeserializeDynProxy<'borr, D> for I
-where
-    I: InterfaceType,
-    I: GetDeserializeDynProxyHelper<'borr, D, <I as InterfaceType>::Deserialize, ProxyType = PT>,
-{
-    type ProxyType = PT;
-}
-
-#[doc(hidden)]
-pub trait GetDeserializeDynProxyHelper<'borr, D, IS>: InterfaceType {
-    type ProxyType;
-}
-
-impl<'borr, I, D> GetDeserializeDynProxyHelper<'borr, D, Implemented<trait_marker::Deserialize>>
-    for I
-where
-    I: InterfaceType,
-    I: DeserializeDyn<'borr, D>,
-{
-    type ProxyType = <I as DeserializeDyn<'borr, D>>::Proxy;
-}
-
-impl<'borr, I, D> GetDeserializeDynProxyHelper<'borr, D, Unimplemented<trait_marker::Deserialize>>
-    for I
-where
-    I: InterfaceType,
-{
-    type ProxyType = ();
-}
-
-/////////////////////////////////////////////////////////////////////
-
-/// The way to specify the expected `Iterator::Item` type for an `InterfaceType`.
-///
-/// This is a separate trait to allow iterators that yield borrowed elements.
-pub trait IteratorItem<'a>: InterfaceType {
-    /// The iterator item type.
-    type Item;
-}
-
-/// Gets the expected `Iterator::Item` type for an `InterfaceType`,
-/// defaulting to `()` if it doesn't require `Iterator` to be implemented.
-///
-/// Used by `DynTrait`'s vtable to give its iterator methods a defaulted return type.
-pub trait IteratorItemOrDefault<'borr>: InterfaceType {
-    /// The iterator item type.
-    type Item;
-}
-
-impl<'borr, I, Item> IteratorItemOrDefault<'borr> for I
-where
-    I: InterfaceType,
-    I: IteratorItemOrDefaultHelper<'borr, <I as InterfaceType>::Iterator, Item = Item>,
-{
-    type Item = Item;
-}
-
-#[doc(hidden)]
-pub trait IteratorItemOrDefaultHelper<'borr, ImplIsRequired> {
-    type Item;
-}
-
-impl<'borr, I, Item> IteratorItemOrDefaultHelper<'borr, Implemented<trait_marker::Iterator>> for I
-where
-    I: IteratorItem<'borr, Item = Item>,
-{
-    type Item = Item;
-}
-
-impl<'borr, I> IteratorItemOrDefaultHelper<'borr, Unimplemented<trait_marker::Iterator>> for I {
-    type Item = ();
-}
-
-//////////////////////////////////////////////////////////////////
-
-pub use self::interface_for::InterfaceFor;
-
-#[doc(hidden)]
-pub mod interface_for {
-    use super::*;
-
-    use crate::type_level::downcasting::GetUTID;
-
-    /// Helper struct to get an `ImplType` implementation for any type.
-    pub struct InterfaceFor<T, Interface, Downcasting>(
-        NonOwningPhantom<(T, Interface, Downcasting)>,
-    );
-
-    impl<T, Interface, Downcasting> ImplType for InterfaceFor<T, Interface, Downcasting>
-    where
-        Interface: InterfaceType,
-        Downcasting: GetUTID<T>,
-    {
-        type Interface = Interface;
-
-        /// The `&'static TypeInfo` constant, used when unerasing `DynTrait`s into a type.
-        const INFO: &'static TypeInfo = &TypeInfo {
-            size: std::mem::size_of::<T>(),
-            alignment: std::mem::align_of::<T>(),
-            _uid: <Downcasting as GetUTID<T>>::UID,
-            type_name: Constructor(crate::utils::get_type_name::<T>),
-            module: RStr::from_str("<unavailable>"),
-            package: RStr::from_str("<unavailable>"),
-            package_version: VersionStrings::new("99.99.99"),
-            _private_field: (),
-        };
-    }
-}
-
-/////////////////////////////////////////////////////////////////////
-
->>>>>>> 38bdf52c
 crate::impl_InterfaceType! {
     impl crate::erased_types::InterfaceType for () {
         type Send= True;
